import { Close, Warning } from "@mui/icons-material";
import {
  Box,
  Button,
  Checkbox,
  CircularProgress,
  Dialog,
  DialogActions,
  DialogContent,
  DialogTitle,
  FormControl,
  FormControlLabel,
  formControlLabelClasses,
  FormGroup,
  formGroupClasses,
  FormHelperText,
  IconButton,
  InputBaseComponentProps,
  inputClasses,
  inputLabelClasses,
  Paper,
  Typography,
} from "@mui/material";
import noData from "assets/void.svg";
import AccordionLayout from "components/AccordionLayout";
import Loading from "components/Loading";
import JSONField from "components/Settings/JSONField";
import NumberField from "components/Settings/NumberField";
import StringArrayField from "components/Settings/StringArrayField";
import StringField from "components/Settings/StringField";
import _ from "lodash";
import React from "react";
import { useParams } from "react-router-dom";
import {
  getConfigEndpoint,
  getDefaultConfigEndpoint,
  updateConfigEndpoint,
} from "services/api";
import {
  AzimuthConfig,
  PipelineDefinition,
  SupportedLanguage,
  SupportedModelContract,
  SupportedSpacyModels,
} from "types/api";
import { PickByValue } from "types/models";
import { UNKNOWN_ERROR } from "utils/const";

const CONFIG_UPDATE_MESSAGE =
  "Please wait while the config changes are validated.";
const PERCENTAGE = { scale: 100, units: "%", inputProps: { min: 0, max: 100 } };
const INT = { inputProps: { min: 1 } };
const FLOAT = { inputProps: { min: 0, step: 0.1 } };
const COSINE_SIMILARITY = { inputProps: { min: -1, max: 1, step: 0.1 } };

const FIELDS: Record<
  string,
  { scale?: number; units?: string; inputProps: InputBaseComponentProps }
> = {
  iterations: INT,
  high_epistemic_threshold: FLOAT,
  conflicting_neighbors_threshold: PERCENTAGE,
  no_close_threshold: COSINE_SIMILARITY,
  min_num_per_class: { ...INT, units: "samples" },
  max_delta_class_imbalance: PERCENTAGE,
  max_delta_representation: PERCENTAGE,
  max_delta_mean_words: { ...FLOAT, units: "words" },
  max_delta_std_words: { ...FLOAT, units: "words" },
  short_utterance_max_word: { ...INT, units: "words" },
  long_utterance_min_word: { ...INT, units: "words" },
<<<<<<< HEAD
=======
  temperature: FLOAT,
  threshold: PERCENTAGE,
  nb_typos_per_utterance: INT,
>>>>>>> 9e2470e8
  seed: INT,
};

type SubConfigKeys = keyof PickByValue<
  AzimuthConfig,
  { [key: string]: unknown } | null
>;

const COLUMNS = ["text_input", "label", "persistent_id"] as const;
const CUSTOM_METRICS: string[] = ["Accuracy", "Precision", "Recall", "F1"];
const ADDITIONAL_KWARGS_CUSTOM_METRICS = ["Precision", "Recall", "F1"];
const SUPPORTED_LANGUAGES: SupportedLanguage[] = ["en", "fr"];
const SUPPORTED_MODEL_CONTRACTS: SupportedModelContract[] = [
  "hf_text_classification",
  "file_based_text_classification",
  "custom_text_classification",
];
const SUPPORTED_SPACY_MODELS: SupportedSpacyModels[] = [
  "en_core_web_sm",
  "fr_core_news_md",
];
const USE_CUDA_OPTIONS = ["auto", "true", "false"] as const;
type UseCUDAOption = typeof USE_CUDA_OPTIONS[number];

const FIELDS_TRIGGERING_STARTUP_TASKS: (keyof AzimuthConfig)[] = [
  "behavioral_testing",
  "similarity",
  "dataset_warnings",
  "syntax",
  "pipelines",
  "uncertainty",
  "metrics",
];

const Columns: React.FC<{ columns?: number }> = ({ columns = 1, children }) => (
  <Box display="grid" gap={4} gridTemplateColumns={`repeat(${columns}, 1fr)`}>
    {children}
  </Box>
);

const displaySectionTitle = (section: string) => (
  <Typography variant="subtitle2" marginY={1.5}>
    {section}
  </Typography>
);

const KeyValuePairs: React.FC = ({ children }) => (
  <Box display="grid" gridTemplateColumns="max-content auto" gap={1}>
    {children}
  </Box>
);

const updateArrayAt = <T,>(array: T[], index: number, update: Partial<T>) => [
  ...array.slice(0, index),
  { ...array[index], ...update },
  ...array.slice(index + 1),
];

type Props = {
  open: boolean;
  onClose: () => void;
};

const Settings: React.FC<Props> = ({ open, onClose }) => {
  const { jobId } = useParams<{ jobId: string }>();
  const [language, setLanguage] = React.useState<
    SupportedLanguage | undefined
  >();
  const { data: config } = getConfigEndpoint.useQuery({ jobId });
  const [updateConfig, { isLoading: isUpdatingConfig }] =
    updateConfigEndpoint.useMutation();

  const [partialConfig, setPartialConfig] = React.useState<
    Partial<AzimuthConfig>
  >({});

  const isEmptyPartialConfig = Object.keys(partialConfig).length === 0;

  const handleDiscard = () => {
    setPartialConfig({});
    setLanguage(undefined);
  };

  const handleClose = () => {
    handleDiscard();
    onClose();
  };

  const resultingConfig = Object.assign({}, config, partialConfig);

  const {
    data: defaultConfig,
    isLoading,
    error,
  } = getDefaultConfigEndpoint.useQuery({
    jobId,
    language: language ?? resultingConfig.language,
  });

  const updatePartialConfig = React.useCallback(
    (update: Partial<AzimuthConfig>) =>
      setPartialConfig((partialConfig) => ({ ...partialConfig, ...update })),
    [setPartialConfig]
  );

  React.useEffect(() => {
    if (defaultConfig && defaultConfig.language !== resultingConfig.language) {
      updatePartialConfig({
        language: defaultConfig.language,
        syntax: {
          ...resultingConfig.syntax,
          spacy_model: defaultConfig.syntax.spacy_model,
          subj_tags: defaultConfig.syntax.subj_tags,
          obj_tags: defaultConfig.syntax.obj_tags,
        },
        similarity: resultingConfig.similarity && {
          ...resultingConfig.similarity,
          faiss_encoder: defaultConfig.similarity!.faiss_encoder,
        },
        behavioral_testing: resultingConfig.behavioral_testing && {
          ...resultingConfig.behavioral_testing,
          neutral_token: {
            ...resultingConfig.behavioral_testing.neutral_token,
            suffix_list:
              defaultConfig.behavioral_testing!.neutral_token.suffix_list,
            prefix_list:
              defaultConfig.behavioral_testing!.neutral_token.prefix_list,
          },
        },
      });
    }
  }, [defaultConfig, resultingConfig, updatePartialConfig]);

  // If config was undefined, PipelineCheck would not even render the page.
  if (config === undefined) return null;

  const renderDialog = (children: React.ReactNode) => (
    <Dialog
      aria-labelledby="config-dialog-title"
      maxWidth="md"
      fullWidth
      open={open}
    >
      <DialogTitle id="config-dialog-title">
        <Box display="flex" justifyContent="space-between" alignItems="center">
          <Typography variant="subtitle1">
            View and edit certain fields from your config file. Once your
            changes are saved, expect some delays for recomputing the affected
            tasks.
          </Typography>
          <IconButton
            size="small"
            color="primary"
            disabled={isUpdatingConfig}
            onClick={() => {
              if (
                isEmptyPartialConfig ||
                window.confirm(
                  "Are you sure you want to discard all your changes?"
                )
              ) {
                handleClose();
              }
            }}
          >
            <Close />
          </IconButton>
        </Box>
      </DialogTitle>
      <DialogContent
        dividers
        sx={{
          [`& .${formControlLabelClasses.root}`]: { alignSelf: "start" },
          [`& .${formControlLabelClasses.labelPlacementStart}`]: {
            marginLeft: 0,
          },
          [`& .${formGroupClasses.root}`]: { marginX: 2, marginBottom: 2 },
          [`& .${inputClasses.root}`]: {
            fontSize: 14,
            paddingY: "0 !important", // for multiline Input, !important for Autocomplete
          },
          [`& .${inputClasses.input}`]: {
            paddingY: "0 !important", // for regular Input, !important for Autocomplete
          },
          [`& .${inputLabelClasses.root}`]: { fontWeight: "bold" },
        }}
      >
        {children}
      </DialogContent>
      <DialogActions>
        <Button
          variant="contained"
          disabled={isEmptyPartialConfig || isUpdatingConfig}
          onClick={() => {
            setPartialConfig({});
            setLanguage(undefined);
          }}
        >
          Discard
        </Button>
        <Box
          flex={1}
          display="flex"
          alignItems="center"
          justifyContent="end"
          gap={1}
        >
          {isUpdatingConfig ? (
            <>
              <CircularProgress size={16} />
              <FormHelperText>{CONFIG_UPDATE_MESSAGE}</FormHelperText>
            </>
          ) : (
            FIELDS_TRIGGERING_STARTUP_TASKS.some((f) => partialConfig[f]) && (
              <>
                <Warning color="warning" />
                <FormHelperText>
                  These changes may trigger some time-consuming computations.
                  <br />
                  Azimuth will not be usable until they complete.
                </FormHelperText>
              </>
            )
          )}
        </Box>
        <Button
          variant="contained"
          disabled={isEmptyPartialConfig || isUpdatingConfig}
          onClick={() => {
            updateConfig({ jobId, body: partialConfig })
              .unwrap()
              .then(
                handleClose,
                () => {} // Avoid the uncaught error log.
              );
          }}
        >
          Apply and close
        </Button>
      </DialogActions>
    </Dialog>
  );

  if (isLoading) {
    return renderDialog(<Loading />);
  } else if (error || defaultConfig === undefined) {
    return renderDialog(
      <Box alignItems="center" display="grid" justifyItems="center">
        <img src={noData} width="50%" alt="No default config data available" />
        <Typography>{error?.message || UNKNOWN_ERROR}</Typography>
      </Box>
    );
  }

  const updateSubConfig = <Key extends SubConfigKeys>(
    key: Key,
    update: Partial<AzimuthConfig[Key]>
  ) => updatePartialConfig({ [key]: { ...resultingConfig[key], ...update } });

  const updatePipeline = (
    pipelineIndex: number,
    update: Partial<PipelineDefinition>
  ) =>
    updatePartialConfig({
      pipelines: updateArrayAt(
        resultingConfig.pipelines!,
        pipelineIndex,
        update
      ),
    });

  const updateModel = (
    pipelineIndex: number,
    update: Partial<PipelineDefinition["model"]>
  ) =>
    updatePipeline(pipelineIndex, {
      model: { ...resultingConfig.pipelines![pipelineIndex].model, ...update },
    });

  const updatePostprocessor = (
    pipelineIndex: number,
    postprocessorIndex: number,
    update: Partial<NonNullable<PipelineDefinition["postprocessors"]>[number]>
  ) =>
    updatePipeline(pipelineIndex, {
      postprocessors: updateArrayAt(
        resultingConfig.pipelines![pipelineIndex].postprocessors!,
        postprocessorIndex,
        update
      ),
    });

  const displayToggleSectionTitle = (
    field: keyof AzimuthConfig,
    section: string = field
  ) => (
    <FormControlLabel
      control={
        <Checkbox
          size="small"
          checked={Boolean(resultingConfig[field])}
          disabled={isUpdatingConfig}
          onChange={(...[, checked]) =>
            updatePartialConfig({
              [field]: checked ? defaultConfig[field] : null,
            })
          }
        />
      }
      label={displaySectionTitle(section)}
      labelPlacement="start"
    />
  );

  const displayPostprocessorToggleSection = (
    pipelineIndex: number,
    pipeline: PipelineDefinition
  ) => (
    <FormControlLabel
      control={
        <Checkbox
          size="small"
          checked={Boolean(pipeline.postprocessors)}
          disabled={isUpdatingConfig}
          onChange={(...[, checked]) =>
            updatePipeline(pipelineIndex, {
              postprocessors: checked
                ? config.pipelines![pipelineIndex].postprocessors ??
                  defaultConfig.pipelines![0].postprocessors
                : null,
            })
          }
        />
      }
      label={displaySectionTitle("Postprocessors")}
      labelPlacement="start"
    />
  );

  const handleCustomMetricUpdate = (checked: boolean, metricName: string) => {
    updatePartialConfig({
      metrics: checked
        ? {
            ...resultingConfig.metrics,
            [metricName]: {
              class_name: "datasets.load_metric",
              args: [],
              kwargs: {
                path: metricName.toLowerCase(),
              },
              remote: null,
              additional_kwargs: ADDITIONAL_KWARGS_CUSTOM_METRICS.includes(
                metricName
              )
                ? { average: "weighted" }
                : {},
            },
          }
        : _.omit(resultingConfig.metrics, metricName),
    });
  };

  const getProjectConfigSection = () => (
    <>
      {displaySectionTitle("General")}
      <FormGroup>
        <Columns columns={4}>
          <StringField
            label="name"
            value={resultingConfig.name}
            disabled={isUpdatingConfig}
            onChange={(name) => updatePartialConfig({ name })}
          />
          <StringField
            label="rejection_class"
            nullable
            value={resultingConfig.rejection_class}
            disabled={isUpdatingConfig}
            onChange={(rejection_class) =>
              updatePartialConfig({ rejection_class })
            }
          />
          <Box display="flex" flexDirection="column">
            <Typography variant="caption">columns</Typography>
            <KeyValuePairs>
              {COLUMNS.map((column) => (
                <React.Fragment key={column}>
                  <Typography variant="body2">{column}:</Typography>
                  <StringField
                    label={column}
                    value={resultingConfig.columns[column]}
                    disabled={isUpdatingConfig}
                    onChange={(newValue) =>
                      updateSubConfig("columns", { [column]: newValue })
                    }
                  />
                </React.Fragment>
              ))}
            </KeyValuePairs>
          </Box>
        </Columns>
      </FormGroup>
      {displaySectionTitle("Dataset")}
      <FormGroup>
        <Columns columns={2}>
          <StringField
            label="class_name"
            value={resultingConfig.dataset.class_name}
            disabled={isUpdatingConfig}
            onChange={(class_name) =>
              updateSubConfig("dataset", { class_name })
            }
          />
          <StringField
            label="remote"
            nullable
            value={resultingConfig.dataset.remote}
            disabled={isUpdatingConfig}
            onChange={(remote) => updateSubConfig("dataset", { remote })}
          />
          <JSONField
            array
            label="args"
            value={resultingConfig.dataset.args}
            disabled={isUpdatingConfig}
            onChange={(args) => updateSubConfig("dataset", { args })}
          />
          <JSONField
            label="kwargs"
            value={resultingConfig.dataset.kwargs}
            disabled={isUpdatingConfig}
            onChange={(kwargs) => updateSubConfig("dataset", { kwargs })}
          />
        </Columns>
      </FormGroup>
    </>
  );
  const getModelContractConfigSection = () => (
    <>
      {displaySectionTitle("General")}
      <FormGroup>
        <Columns columns={4}>
          <StringField
            label="model_contract"
            options={SUPPORTED_MODEL_CONTRACTS}
            value={resultingConfig.model_contract}
            disabled={isUpdatingConfig}
            onChange={(model_contract) =>
              updatePartialConfig({ model_contract })
            }
          />
          <StringField
            label="saliency_layer"
            nullable
            value={resultingConfig.saliency_layer}
            disabled={isUpdatingConfig}
            onChange={(saliency_layer) =>
              updatePartialConfig({ saliency_layer })
            }
          />
          <Box display="flex" flexDirection="column">
            <Typography variant="caption">uncertainty</Typography>
            <KeyValuePairs>
              {Object.entries(resultingConfig.uncertainty).map(
                ([field, value], index) => (
                  <React.Fragment key={index}>
                    <Typography variant="body2">{field}:</Typography>
                    <NumberField
                      value={value}
                      disabled={
                        resultingConfig.uncertainty === null || isUpdatingConfig
                      }
                      onChange={(newValue) =>
                        updateSubConfig("uncertainty", { [field]: newValue })
                      }
                      {...FIELDS[field]}
                    />
                  </React.Fragment>
                )
              )}
            </KeyValuePairs>
          </Box>
        </Columns>
      </FormGroup>
      {resultingConfig.pipelines?.length && (
        <>
          {displaySectionTitle("Pipelines")}
          <FormGroup sx={{ gap: 2 }}>
            {resultingConfig.pipelines.map((pipeline, pipelineIndex) => (
              <Paper
                key={pipelineIndex}
                variant="outlined"
                sx={{ display: "flex", flexDirection: "column", paddingX: 2 }}
              >
                <FormControl>
                  {displaySectionTitle("General")}
                  <FormGroup>
                    <Columns columns={2}>
                      <StringField
                        label="name"
                        value={pipeline.name}
                        disabled={isUpdatingConfig}
                        onChange={(name) =>
                          updatePipeline(pipelineIndex, { name })
                        }
                      />
                    </Columns>
                  </FormGroup>
                </FormControl>
                <FormControl>
                  {displaySectionTitle("Model")}
                  <FormGroup>
                    <Columns columns={2}>
                      <StringField
                        label="class_name"
                        value={pipeline.model.class_name}
                        disabled={isUpdatingConfig}
                        onChange={(class_name) =>
                          updateModel(pipelineIndex, { class_name })
                        }
                      />
                      <StringField
                        label="remote"
                        nullable
                        value={pipeline.model.remote}
                        disabled={isUpdatingConfig}
                        onChange={(remote) =>
                          updateModel(pipelineIndex, { remote })
                        }
                      />
                      <JSONField
                        array
                        label="args"
                        value={pipeline.model.args}
                        disabled={isUpdatingConfig}
                        onChange={(args) =>
                          updateModel(pipelineIndex, { args })
                        }
                      />
                      <JSONField
                        label="kwargs"
                        value={pipeline.model.kwargs}
                        disabled={isUpdatingConfig}
                        onChange={(kwargs) =>
                          updateModel(pipelineIndex, { kwargs })
                        }
                      />
                    </Columns>
                  </FormGroup>
                </FormControl>
                <FormControl>
                  {displayPostprocessorToggleSection(pipelineIndex, pipeline)}
                  <FormGroup sx={{ gap: 2 }}>
                    {(
                      pipeline.postprocessors ??
                      defaultConfig.pipelines![0].postprocessors
                    )?.map((postprocessor, index) => (
                      <Paper key={index} variant="outlined" sx={{ padding: 2 }}>
                        <Columns columns={2}>
                          <StringField
                            label="class_name"
                            value={postprocessor.class_name}
                            disabled={
                              resultingConfig.pipelines![pipelineIndex]
                                .postprocessors === null || isUpdatingConfig
                            }
                            onChange={(class_name) =>
                              updatePostprocessor(pipelineIndex, index, {
                                class_name,
                              })
                            }
                          />
                          {"temperature" in postprocessor && (
                            <NumberField
                              label="temperature"
                              value={postprocessor.temperature}
                              disabled={
                                resultingConfig.pipelines![pipelineIndex]
                                  .postprocessors === null || isUpdatingConfig
                              }
                              onChange={(temperature) =>
                                updatePostprocessor(pipelineIndex, index, {
                                  temperature,
                                  kwargs: { temperature },
                                })
                              }
                              {...FLOAT}
                            />
                          )}
                          {"threshold" in postprocessor && (
                            <NumberField
                              label="threshold"
                              value={postprocessor.threshold}
                              disabled={
                                resultingConfig.pipelines![pipelineIndex]
                                  .postprocessors === null || isUpdatingConfig
                              }
                              onChange={(threshold) =>
                                updatePostprocessor(pipelineIndex, index, {
                                  threshold,
                                  kwargs: { threshold },
                                })
                              }
                              {...PERCENTAGE}
                            />
                          )}
                        </Columns>
                      </Paper>
                    ))}
                  </FormGroup>
                </FormControl>
              </Paper>
            ))}
          </FormGroup>
        </>
      )}
      {displaySectionTitle("Metrics")}
      <FormGroup>
        {CUSTOM_METRICS.map((metricName, index) => (
          <FormControlLabel
            key={index}
            control={
              <Checkbox
                size="small"
                checked={Boolean(resultingConfig.metrics[metricName])}
                disabled={isUpdatingConfig}
                onChange={(...[, checked]) =>
                  handleCustomMetricUpdate(checked, metricName)
                }
              />
            }
            label={<Typography variant="body2">{metricName}</Typography>}
          />
        ))}
      </FormGroup>
    </>
  );

  const getAnalysesCustomization = (config: SubConfigKeys) => (
    <FormGroup>
      <Columns columns={5}>
        {Object.entries(
          resultingConfig[config] ?? defaultConfig[config] ?? {}
        ).map(([field, value]) =>
          field in FIELDS ? (
            <NumberField
              key={field}
              label={field}
              value={value}
              disabled={resultingConfig[config] === null || isUpdatingConfig}
              onChange={(newValue) =>
                updateSubConfig(config, { [field]: newValue })
              }
              {...FIELDS[field]}
            />
          ) : Array.isArray(value) ? (
            <StringArrayField
              key={field}
              label={field}
              value={value}
              disabled={resultingConfig[config] === null || isUpdatingConfig}
              onChange={(newValue) =>
                updateSubConfig(config, { [field]: newValue })
              }
            />
          ) : typeof value === "object" ? (
            <Box
              key={field}
              display="flex"
              flexDirection="column"
              {...(field === "neutral_token" && {
                sx: { gridColumnEnd: "span 2" },
              })}
            >
              <Typography variant="caption">{field}</Typography>
              <KeyValuePairs>
                {Object.entries(value).map(([objField, objValue], index) => (
                  <React.Fragment key={index}>
                    <Typography variant="body2">{objField}:</Typography>
                    {Array.isArray(objValue) ? (
                      <StringArrayField
                        value={objValue}
                        disabled={
                          resultingConfig[config] === null || isUpdatingConfig
                        }
                        onChange={(newValue) =>
                          updateSubConfig(config, {
                            [field]: { ...value, [objField]: newValue },
                          })
                        }
                      />
                    ) : (
                      <NumberField
                        value={objValue as number}
                        disabled={
                          resultingConfig[config] === null || isUpdatingConfig
                        }
                        onChange={(newValue) =>
                          updateSubConfig(config, {
                            [field]: { ...value, [objField]: newValue },
                          })
                        }
                        {...FIELDS[objField]}
                      />
                    )}
                  </React.Fragment>
                ))}
              </KeyValuePairs>
            </Box>
          ) : config === "syntax" && field === "spacy_model" ? (
            <StringField
              key={field}
              label={field}
              options={SUPPORTED_SPACY_MODELS}
              value={resultingConfig.syntax.spacy_model}
              disabled={isUpdatingConfig}
              onChange={(spacy_model) =>
                updateSubConfig("syntax", { spacy_model })
              }
            />
          ) : (
            typeof value === "string" && (
              <StringField
                key={field}
                label={field}
                value={value}
                disabled={resultingConfig[config] === null || isUpdatingConfig}
                onChange={(newValue) =>
                  updateSubConfig(config, { [field]: newValue })
                }
              />
            )
          )
        )}
      </Columns>
    </FormGroup>
  );

  const getCommonFieldsConfigSection = () => (
    <Box marginTop={2}>
      <FormGroup>
        <Columns columns={4}>
          <StringField
            label="artifact_path"
            value={resultingConfig.artifact_path}
            InputProps={{ readOnly: true, disableUnderline: true }}
          />
          <NumberField
            label="batch_size"
            value={resultingConfig.batch_size}
            disabled={isUpdatingConfig}
            onChange={(batch_size) => updatePartialConfig({ batch_size })}
            {...INT}
          />
          <StringField
            label="use_cuda"
            options={USE_CUDA_OPTIONS}
            className="fixedWidthInput"
            value={String(resultingConfig.use_cuda) as UseCUDAOption}
            disabled={isUpdatingConfig}
            onChange={(use_cuda) =>
              updatePartialConfig({
                use_cuda: use_cuda === "auto" ? "auto" : use_cuda === "true",
              })
            }
          />
          <FormControlLabel
            control={
              <Checkbox
                size="small"
                checked={resultingConfig.large_dask_cluster}
                disabled={isUpdatingConfig}
                onChange={(...[, large_dask_cluster]) =>
                  updatePartialConfig({ large_dask_cluster })
                }
              />
            }
            label="large_dask_cluster"
          />
        </Columns>
      </FormGroup>
    </Box>
  );

  const displayAnalysesCustomizationGeneralSection = () => (
    <FormGroup>
      <Box display="flex" gap={5} alignItems="center">
        <StringField
          label="language"
          options={SUPPORTED_LANGUAGES}
          sx={{ width: "6ch" }}
          value={language ?? resultingConfig.language}
          disabled={isUpdatingConfig}
          onChange={(newValue) => setLanguage(newValue)}
        />
        <Box display="flex" gap={1}>
          <Warning color="warning" />
          <Typography variant="body2">
            Changing the language would impact the Syntax, Similarity and
            Behavioral Testing sections
          </Typography>
        </Box>
      </Box>
    </FormGroup>
  );

  const getAnalysesCustomizationSection = () => (
    <>
      {displaySectionTitle("General")}
      {displayAnalysesCustomizationGeneralSection()}
      {displaySectionTitle("Dataset Warnings")}
      {getAnalysesCustomization("dataset_warnings")}
      {displaySectionTitle("Syntax")}
      {getAnalysesCustomization("syntax")}
      {displayToggleSectionTitle("similarity", "Similarity")}
      {getAnalysesCustomization("similarity")}
      {displayToggleSectionTitle("behavioral_testing", "Behavioral Testing")}
      {getAnalysesCustomization("behavioral_testing")}
    </>
  );

  return renderDialog(
    <>
      <AccordionLayout
        name="Project Configuration"
        description="View the fields that define the dataset to load in Azimuth."
        link="reference/configuration/project/"
      >
        {getProjectConfigSection()}
      </AccordionLayout>
      <AccordionLayout
        name="Model Contract Configuration"
        description="View and edit some fields that define the ML pipelines and the metrics."
        link="reference/configuration/model_contract/"
      >
        {getModelContractConfigSection()}
      </AccordionLayout>
      <AccordionLayout
        name="Common Fields Configuration"
        description="View and edit generic fields that can be adapted based on the user's machine."
        link="reference/configuration/common/"
      >
        {getCommonFieldsConfigSection()}
      </AccordionLayout>
      <AccordionLayout
        name="Analyses Customization"
        description="Enable or disable some analyses and edit corresponding thresholds."
        link="reference/configuration/analyses/"
      >
        {getAnalysesCustomizationSection()}
      </AccordionLayout>
    </>
  );
};

export default React.memo(Settings);<|MERGE_RESOLUTION|>--- conflicted
+++ resolved
@@ -1,25 +1,25 @@
-import { Close, Warning } from "@mui/icons-material";
+import {Close, Warning} from "@mui/icons-material";
 import {
-  Box,
-  Button,
-  Checkbox,
-  CircularProgress,
-  Dialog,
-  DialogActions,
-  DialogContent,
-  DialogTitle,
-  FormControl,
-  FormControlLabel,
-  formControlLabelClasses,
-  FormGroup,
-  formGroupClasses,
-  FormHelperText,
-  IconButton,
-  InputBaseComponentProps,
-  inputClasses,
-  inputLabelClasses,
-  Paper,
-  Typography,
+    Box,
+    Button,
+    Checkbox,
+    CircularProgress,
+    Dialog,
+    DialogActions,
+    DialogContent,
+    DialogTitle,
+    FormControl,
+    FormControlLabel,
+    formControlLabelClasses,
+    FormGroup,
+    formGroupClasses,
+    FormHelperText,
+    IconButton,
+    InputBaseComponentProps,
+    inputClasses,
+    inputLabelClasses,
+    Paper,
+    Typography,
 } from "@mui/material";
 import noData from "assets/void.svg";
 import AccordionLayout from "components/AccordionLayout";
@@ -30,21 +30,17 @@
 import StringField from "components/Settings/StringField";
 import _ from "lodash";
 import React from "react";
-import { useParams } from "react-router-dom";
+import {useParams} from "react-router-dom";
+import {getConfigEndpoint, getDefaultConfigEndpoint, updateConfigEndpoint,} from "services/api";
 import {
-  getConfigEndpoint,
-  getDefaultConfigEndpoint,
-  updateConfigEndpoint,
-} from "services/api";
-import {
-  AzimuthConfig,
-  PipelineDefinition,
-  SupportedLanguage,
-  SupportedModelContract,
-  SupportedSpacyModels,
+    AzimuthConfig,
+    PipelineDefinition,
+    SupportedLanguage,
+    SupportedModelContract,
+    SupportedSpacyModels,
 } from "types/api";
-import { PickByValue } from "types/models";
-import { UNKNOWN_ERROR } from "utils/const";
+import {PickByValue} from "types/models";
+import {UNKNOWN_ERROR} from "utils/const";
 
 const CONFIG_UPDATE_MESSAGE =
   "Please wait while the config changes are validated.";
@@ -68,12 +64,9 @@
   max_delta_std_words: { ...FLOAT, units: "words" },
   short_utterance_max_word: { ...INT, units: "words" },
   long_utterance_min_word: { ...INT, units: "words" },
-<<<<<<< HEAD
-=======
   temperature: FLOAT,
   threshold: PERCENTAGE,
   nb_typos_per_utterance: INT,
->>>>>>> 9e2470e8
   seed: INT,
 };
 
