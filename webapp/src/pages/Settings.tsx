import { Warning } from "@mui/icons-material";
import {
  Box,
  Button,
  Checkbox,
  FormControl,
  FormControlLabel,
  formControlLabelClasses,
  FormGroup,
  formGroupClasses,
  FormHelperText,
  InputBaseComponentProps,
  inputClasses,
  inputLabelClasses,
  Paper,
  TextField,
  Tooltip,
  Typography,
} from "@mui/material";
import AccordionLayout from "components/AccordionLayout";
import _ from "lodash";
import React from "react";
import { useParams } from "react-router-dom";
import { getConfigEndpoint, updateConfigEndpoint } from "services/api";
import { AzimuthConfig, PipelineDefinition } from "types/api";
import { PickByValue } from "types/models";

const STEPPER: Record<string, InputBaseComponentProps> = {
  iterations: { min: 0 },
  high_epistemic_threshold: { min: 0, max: 1, step: 0.1 },
  conflicting_neighbors_threshold: { min: 0, max: 1, step: 0.1 },
  no_close_threshold: { min: 0, max: 1, step: 0.1 },
  min_num_per_class: { min: 0 },
  max_delta_class_imbalance: { min: 0, max: 1, step: 0.1 },
  max_delta_representation: { min: 0, max: 1, step: 0.01 },
  max_delta_mean_words: { min: 0, step: 0.1 },
  max_delta_std_words: { min: 0, step: 0.1 },
  short_sentence_max_word: { min: 0 },
  long_sentence_min_word: { min: 0 },
};

type SubConfigKeys = keyof PickByValue<AzimuthConfig, object | null>;

const CONFIG_SUB_FIELDS: Partial<AzimuthConfig> = {
  similarity: {
    faiss_encoder: "",
    conflicting_neighbors_threshold: 0.9,
    no_close_threshold: 0.5,
  },
  behavioral_testing: {},
};

const CUSTOM_METRICS: string[] = ["Accuracy", "Precision", "Recall", "F1"];
const ADDITIONAL_KWARGS_CUSTOM_METRICS = ["Precision", "Recall", "F1"];

const FIELDS_TRIGGERING_STARTUP_TASKS: (keyof AzimuthConfig)[] = [
  "behavioral_testing",
  "similarity",
  "dataset_warnings",
  "syntax",
  "pipelines",
  "uncertainty",
  "metrics",
];

const ANALYSES_CUSTOMIZATION_IGNORE_FIELDS: string[] = [
  "spacy_model",
  "subj_tags",
  "obj_tags",
  "faiss_encoder",
];

const Columns: React.FC<{ columns?: number }> = ({ columns = 1, children }) => (
  <Box display="grid" gap={2} gridTemplateColumns={`repeat(${columns}, 1fr)`}>
    {children}
  </Box>
);

const KeyValuePairs: React.FC = ({ children }) => (
  <Box display="grid" gridTemplateColumns="max-content auto" columnGap={1}>
    {children}
  </Box>
);

const Settings: React.FC = () => {
  const { jobId } = useParams<{ jobId: string }>();
  const {
    data: config,
    isError,
    isFetching,
  } = getConfigEndpoint.useQuery({ jobId });
  const [updateConfig] = updateConfigEndpoint.useMutation();

  const [partialConfig, setPartialConfig] = React.useState<
    Partial<AzimuthConfig>
  >({});

  // If config was undefined, PipelineCheck would not even render the page.
  if (config === undefined) return null;

  const resultingConfig = Object.assign({}, config, partialConfig);

  const displaySectionTitle = (section: string) => (
    <Typography variant="subtitle2" marginY={1.5}>
      {section}
    </Typography>
  );

  const displayToggleSectionTitle = (
    field: keyof AzimuthConfig,
    section: string = field
  ) => (
    <FormControlLabel
      control={
        <Checkbox
          size="small"
          checked={Boolean(resultingConfig[field])}
          disabled={isError || isFetching}
          onChange={(...[, checked]) =>
            setPartialConfig({
              ...partialConfig,
              [field]: checked
                ? config[field] ?? CONFIG_SUB_FIELDS[field]
                : null,
            })
          }
        />
      }
      label={displaySectionTitle(section)}
      labelPlacement="start"
    />
  );

  const displayPostprocessorToggleSection = (
    pipelineIndex: number,
    pipeline: PipelineDefinition
  ) => (
    <FormControlLabel
      control={
        <Checkbox
          size="small"
          checked={Boolean(pipeline.postprocessors)}
          disabled={isError || isFetching}
          onChange={(...[, checked]) =>
            setPartialConfig({
              ...partialConfig,
              pipelines: [
                // TODO refactor pipelineIndex if we want to support adding or removing pipelines
                ...resultingConfig.pipelines!.slice(0, pipelineIndex),
                {
                  ...pipeline,
                  postprocessors: checked
                    ? config.pipelines![pipelineIndex].postprocessors ?? []
                    : null,
                },
                ...resultingConfig.pipelines!.slice(pipelineIndex + 1),
              ],
            })
          }
        />
      }
      label={displaySectionTitle("Postprocessors")}
      labelPlacement="start"
    />
  );

  const displayKeywordArguments = (
    name: string,
    kwargs: Record<string, any>
  ) => (
    <Box display="grid">
      <Typography variant="caption">{name}</Typography>
      <KeyValuePairs>
        {Object.entries(kwargs).map(([field, value], index) => (
          <React.Fragment key={index}>
            <Typography variant="body2">{field}:</Typography>
            <Tooltip title={value}>
              <Typography
                variant="body2"
                whiteSpace="nowrap"
                overflow="hidden"
                textOverflow="ellipsis"
              >
                {value}
              </Typography>
            </Tooltip>
          </React.Fragment>
        ))}
      </KeyValuePairs>
    </Box>
  );

<<<<<<< HEAD
  const displayReadonlyFields = (label: string, value: string | null) => (
=======
  const displayArgumentsList = (name: string, args: any[]) => (
    <Box display="grid">
      <Typography variant="caption">{name}</Typography>
      {args.map((value, index) => (
        <Typography
          key={index}
          variant="body2"
          whiteSpace="nowrap"
          overflow="hidden"
          textOverflow="ellipsis"
        >
          {value}
        </Typography>
      ))}
    </Box>
  );

  const displayReadonlyFields = (label: string, value: string | undefined) => (
>>>>>>> 10bfcad3
    <TextField
      size="small"
      variant="standard"
      label={label}
      value={String(value)}
      disabled={isError || isFetching}
      InputProps={{
        readOnly: true,
        disableUnderline: true,
      }}
      inputProps={{
        sx: {
          textOverflow: "ellipsis",
          ...(value === null && { fontStyle: "italic" }),
        },
      }}
    />
  );

  const displayNumberField = (
    config: SubConfigKeys,
    field: string,
    value: number
  ) => (
    <TextField
      size="small"
      label={field}
      type="number"
      className="number"
      value={value}
      inputProps={STEPPER[field]}
      disabled={!resultingConfig[config]}
      variant="standard"
      onChange={(event) =>
        setPartialConfig({
          ...partialConfig,
          [config]: {
            ...resultingConfig[config],
            [field]: Number(event.target.value),
          },
        })
      }
    />
  );

  const displayPostprocessorNumberField = (
    pipelineIndex: number,
    pipeline: PipelineDefinition,
    field: string,
    postprocessorIdx: number,
    value: number
  ) => (
    <TextField
      size="small"
      label={field}
      type="number"
      className="number"
      value={value}
      inputProps={{
        min: 0,
        max: 1,
        step: 0.1,
      }}
      variant="standard"
      onChange={(event) =>
        setPartialConfig({
          ...partialConfig,
          pipelines: [
            ...resultingConfig.pipelines!.slice(0, pipelineIndex),
            {
              ...pipeline,
              postprocessors: [
                ...pipeline.postprocessors!.slice(0, postprocessorIdx),
                {
                  ...pipeline.postprocessors![postprocessorIdx],
                  [field]: Number(event.target.value),
                  kwargs: { [field]: Number(event.target.value) },
                },
                ...pipeline.postprocessors!.slice(postprocessorIdx + 1),
              ],
            },
            ...resultingConfig.pipelines!.slice(pipelineIndex + 1),
          ],
        })
      }
    />
  );

  const handleCustomMetricUpdate = (checked: boolean, metricName: string) => {
    checked
      ? setPartialConfig({
          ...partialConfig,
          metrics: {
            ...resultingConfig.metrics,
            [metricName]: {
              class_name: "datasets.load_metric",
              args: [],
              kwargs: {
                path: metricName.toLowerCase(),
              },
              remote: null,
              additional_kwargs: ADDITIONAL_KWARGS_CUSTOM_METRICS.includes(
                metricName
              )
                ? { average: "weighted" }
                : {},
            },
          },
        })
      : setPartialConfig({
          ...partialConfig,
          metrics: _.omit(resultingConfig.metrics, metricName),
        });
  };

  const getProjectConfigSection = () => (
    <>
      {displaySectionTitle("General")}
      <FormGroup>
        <Columns columns={3}>
          {displayReadonlyFields("name", resultingConfig.name)}
          {displayReadonlyFields(
            "rejection_class",
            resultingConfig.rejection_class
          )}
          <Box display="flex" flexDirection="column">
            <Typography variant="caption">columns</Typography>
            <KeyValuePairs>
              <Typography variant="body2">text_input:</Typography>
              <Typography variant="body2">
                {resultingConfig.columns.text_input}
              </Typography>
              <Typography variant="body2">label:</Typography>
              <Typography variant="body2">
                {resultingConfig.columns.label}
              </Typography>
            </KeyValuePairs>
          </Box>
        </Columns>
      </FormGroup>
      {displaySectionTitle("Dataset")}
      <FormGroup>
        <Columns columns={3}>
          {displayReadonlyFields(
            "class_name",
            resultingConfig.dataset.class_name
          )}
<<<<<<< HEAD
          {displayReadonlyFields("remote", resultingConfig.dataset.remote)}
          {resultingConfig.dataset.args.length > 0 &&
=======
          {displayReadonlyFields("remote", resultingConfig.dataset?.remote)}
          {resultingConfig.dataset?.kwargs &&
            displayKeywordArguments("kwargs", resultingConfig.dataset.kwargs)}
          {resultingConfig.dataset?.args &&
            resultingConfig.dataset.args.length > 0 &&
>>>>>>> 10bfcad3
            displayArgumentsList("args", resultingConfig.dataset.args)}
          {Object.keys(resultingConfig.dataset.kwargs).length > 0 &&
            displayArgumentsList("kwargs", resultingConfig.dataset.kwargs)}
        </Columns>
      </FormGroup>
    </>
  );
  const getModelContractConfigSection = () => (
    <>
      {displaySectionTitle("General")}
      <FormGroup>
        <Columns columns={3}>
          {displayReadonlyFields(
            "model_contract",
            resultingConfig.model_contract
          )}
          {displayReadonlyFields(
            "saliency_layer",
            resultingConfig.saliency_layer
          )}
          <Box display="flex" flexDirection="column">
            <Typography variant="caption">uncertainty</Typography>
            <KeyValuePairs>
              {Object.entries(resultingConfig.uncertainty).map(
                ([field, value], index) => (
                  <React.Fragment key={index}>
                    <Typography variant="body2">{field}:</Typography>
                    <TextField
                      size="small"
                      type="number"
                      className="number"
                      value={value}
                      disabled={!resultingConfig.uncertainty}
                      inputProps={STEPPER[field]}
                      variant="standard"
                      onChange={(event) =>
                        setPartialConfig({
                          ...partialConfig,
                          uncertainty: {
                            ...resultingConfig.uncertainty,
                            [field]: Number(event.target.value),
                          },
                        })
                      }
                    />
                  </React.Fragment>
                )
              )}
            </KeyValuePairs>
          </Box>
        </Columns>
      </FormGroup>
<<<<<<< HEAD
      {resultingConfig.pipelines && (
        <>
          {displaySectionTitle("Pipelines")}
          <FormGroup sx={{ gap: 2 }}>
            {resultingConfig.pipelines.map((pipeline, pipelineIndex) => (
              <Paper
                key={pipelineIndex}
                variant="outlined"
                sx={{ display: "flex", flexDirection: "column", paddingX: 2 }}
              >
                <FormControl>
                  {displaySectionTitle("General")}
                  <FormGroup>
                    <Columns columns={3}>
                      {displayReadonlyFields("name", pipeline.name)}
                    </Columns>
                  </FormGroup>
                </FormControl>
                <FormControl>
                  {displaySectionTitle("Model")}
                  <FormGroup>
=======
      {displaySectionTitle("Pipelines")}
      <FormGroup sx={{ gap: 2 }}>
        {resultingConfig.pipelines?.map((pipeline, pipelineIndex) => (
          <Paper
            key={pipelineIndex}
            variant="outlined"
            sx={{ display: "flex", flexDirection: "column", paddingX: 2 }}
          >
            <FormControl>
              {displaySectionTitle("General")}
              <FormGroup>
                <Columns columns={3}>
                  {displayReadonlyFields("name", pipeline.name)}
                </Columns>
              </FormGroup>
            </FormControl>
            <FormControl>
              {displaySectionTitle("Model")}
              <FormGroup>
                <Columns columns={3}>
                  {displayReadonlyFields(
                    "class_name",
                    pipeline.model.class_name
                  )}
                  {displayReadonlyFields("remote", pipeline.model.remote)}
                  {pipeline.model.kwargs &&
                    displayKeywordArguments("kwargs", pipeline.model.kwargs)}
                  {pipeline.model.args &&
                    pipeline.model.args.length > 0 &&
                    displayArgumentsList("args", pipeline.model.args)}
                </Columns>
              </FormGroup>
            </FormControl>
            <FormControl>
              {displayPostprocessorToggleSection(pipelineIndex, pipeline)}
              <FormGroup sx={{ gap: 2 }}>
                {pipeline.postprocessors?.map((postprocessor, index) => (
                  <Paper key={index} variant="outlined" sx={{ padding: 2 }}>
>>>>>>> 10bfcad3
                    <Columns columns={3}>
                      {displayReadonlyFields(
                        "class_name",
                        pipeline.model.class_name
                      )}
                      {displayReadonlyFields("remote", pipeline.model.remote)}
                      {pipeline.model.args.length > 0 &&
                        displayArgumentsList("args", pipeline.model.args)}
                      {Object.keys(pipeline.model.kwargs).length > 0 &&
                        displayArgumentsList("kwargs", pipeline.model.kwargs)}
                    </Columns>
                  </FormGroup>
                </FormControl>
                <FormControl>
                  {displayPostprocessorToggleSection(pipelineIndex, pipeline)}
                  <FormGroup sx={{ gap: 2 }}>
                    {pipeline.postprocessors?.map((postprocessor, index) => (
                      <Paper key={index} variant="outlined" sx={{ padding: 2 }}>
                        <Columns columns={3}>
                          {displayReadonlyFields(
                            "class_name",
                            postprocessor.class_name
                          )}
                          {"temperature" in postprocessor &&
                            displayPostprocessorNumberField(
                              pipelineIndex,
                              pipeline,
                              "temperature",
                              index,
                              postprocessor.temperature
                            )}
                          {"threshold" in postprocessor &&
                            displayPostprocessorNumberField(
                              pipelineIndex,
                              pipeline,
                              "threshold",
                              index,
                              postprocessor.threshold
                            )}
                        </Columns>
                      </Paper>
                    ))}
                  </FormGroup>
                </FormControl>
              </Paper>
            ))}
          </FormGroup>
        </>
      )}
      {displaySectionTitle("Metrics")}
      <FormGroup>
        {CUSTOM_METRICS.map((metricName, index) => (
          <FormControlLabel
            key={index}
            control={
              <Checkbox
                size="small"
                checked={Boolean(resultingConfig.metrics[metricName])}
                onChange={(e) =>
                  handleCustomMetricUpdate(e.target.checked, metricName)
                }
              />
            }
            label={<Typography variant="body2">{metricName}</Typography>}
          />
        ))}
      </FormGroup>
    </>
  );

  const getAnalysesCustomization = (config: SubConfigKeys) => (
    <FormGroup>
      <Columns columns={5}>
        {Object.entries(
          resultingConfig[config] ?? CONFIG_SUB_FIELDS[config] ?? {}
        ).map(
          ([field, value]) =>
            !ANALYSES_CUSTOMIZATION_IGNORE_FIELDS.includes(field) && (
              <React.Fragment key={field}>
                {displayNumberField(config, field, value)}
              </React.Fragment>
            )
        )}
      </Columns>
    </FormGroup>
  );

  const getAnalysesCustomizationSection = () => (
    <>
      {displaySectionTitle("Dataset Warnings")}
      {getAnalysesCustomization("dataset_warnings")}
      {displaySectionTitle("Syntax")}
      {getAnalysesCustomization("syntax")}
      {displayToggleSectionTitle("similarity", "Similarity")}
      {getAnalysesCustomization("similarity")}
      {displayToggleSectionTitle("behavioral_testing", "Perturbation Testing")}
    </>
  );

  return (
    <Box height="100%" display="flex" flexDirection="column">
      <Paper
        variant="outlined"
        sx={{
          flex: 1,
          padding: 2,
          overflow: "auto",
          [`& .${formControlLabelClasses.labelPlacementStart}`]: {
            justifyContent: "flex-end",
            marginLeft: 0,
          },
          [`& .${formGroupClasses.root}`]: { marginX: 2, marginBottom: 2 },
          [`& .number .${inputClasses.root}`]: { width: "8ch" },
          [`& .${inputClasses.input}`]: { fontSize: 14, padding: 0 },
          [`& .${inputLabelClasses.root}`]: { fontWeight: "bold" },
        }}
      >
        <Typography variant="subtitle1" marginBottom={3}>
          View and edit certain fields from your config file. Once your changes
          are saved, expect some delays for recomputing the affected tasks.
        </Typography>
        <AccordionLayout
          name="Project Configuration"
          description="View the fields that define the dataset to load in Azimuth."
          link="reference/configuration/project/"
        >
          {getProjectConfigSection()}
        </AccordionLayout>
        <AccordionLayout
          name="Model Contract Configuration"
          description="View and edit some fields that define the ML pipelines and the metrics."
          link="reference/configuration/model_contract/"
        >
          {getModelContractConfigSection()}
        </AccordionLayout>
        <AccordionLayout
          name="Analyses Customization"
          description="Enable or disable some analyses and edit corresponding thresholds."
          link="reference/configuration/analyses/"
        >
          {getAnalysesCustomizationSection()}
        </AccordionLayout>
      </Paper>
      <Box display="flex" justifyContent="space-between" paddingY={2}>
        <Button variant="contained" onClick={() => setPartialConfig({})}>
          Discard
        </Button>
        <Box display="flex" alignItems="center" gap={2}>
          {FIELDS_TRIGGERING_STARTUP_TASKS.some((f) => partialConfig[f]) && (
            <>
              <Warning color="warning" />
              <FormHelperText>
                These changes may trigger some time-consuming computations.
                <br />
                Azimuth will not be usable until they complete.
              </FormHelperText>
            </>
          )}
          <Button
            variant="contained"
            onClick={() => updateConfig({ jobId, body: partialConfig })}
          >
            Apply
          </Button>
        </Box>
      </Box>
    </Box>
  );
};

export default React.memo(Settings);<|MERGE_RESOLUTION|>--- conflicted
+++ resolved
@@ -190,9 +190,6 @@
     </Box>
   );
 
-<<<<<<< HEAD
-  const displayReadonlyFields = (label: string, value: string | null) => (
-=======
   const displayArgumentsList = (name: string, args: any[]) => (
     <Box display="grid">
       <Typography variant="caption">{name}</Typography>
@@ -210,8 +207,7 @@
     </Box>
   );
 
-  const displayReadonlyFields = (label: string, value: string | undefined) => (
->>>>>>> 10bfcad3
+  const displayReadonlyFields = (label: string, value: string | null) => (
     <TextField
       size="small"
       variant="standard"
@@ -359,19 +355,11 @@
             "class_name",
             resultingConfig.dataset.class_name
           )}
-<<<<<<< HEAD
           {displayReadonlyFields("remote", resultingConfig.dataset.remote)}
           {resultingConfig.dataset.args.length > 0 &&
-=======
-          {displayReadonlyFields("remote", resultingConfig.dataset?.remote)}
-          {resultingConfig.dataset?.kwargs &&
-            displayKeywordArguments("kwargs", resultingConfig.dataset.kwargs)}
-          {resultingConfig.dataset?.args &&
-            resultingConfig.dataset.args.length > 0 &&
->>>>>>> 10bfcad3
             displayArgumentsList("args", resultingConfig.dataset.args)}
           {Object.keys(resultingConfig.dataset.kwargs).length > 0 &&
-            displayArgumentsList("kwargs", resultingConfig.dataset.kwargs)}
+            displayKeywordArguments("kwargs", resultingConfig.dataset.kwargs)}
         </Columns>
       </FormGroup>
     </>
@@ -421,7 +409,6 @@
           </Box>
         </Columns>
       </FormGroup>
-<<<<<<< HEAD
       {resultingConfig.pipelines && (
         <>
           {displaySectionTitle("Pipelines")}
@@ -443,46 +430,6 @@
                 <FormControl>
                   {displaySectionTitle("Model")}
                   <FormGroup>
-=======
-      {displaySectionTitle("Pipelines")}
-      <FormGroup sx={{ gap: 2 }}>
-        {resultingConfig.pipelines?.map((pipeline, pipelineIndex) => (
-          <Paper
-            key={pipelineIndex}
-            variant="outlined"
-            sx={{ display: "flex", flexDirection: "column", paddingX: 2 }}
-          >
-            <FormControl>
-              {displaySectionTitle("General")}
-              <FormGroup>
-                <Columns columns={3}>
-                  {displayReadonlyFields("name", pipeline.name)}
-                </Columns>
-              </FormGroup>
-            </FormControl>
-            <FormControl>
-              {displaySectionTitle("Model")}
-              <FormGroup>
-                <Columns columns={3}>
-                  {displayReadonlyFields(
-                    "class_name",
-                    pipeline.model.class_name
-                  )}
-                  {displayReadonlyFields("remote", pipeline.model.remote)}
-                  {pipeline.model.kwargs &&
-                    displayKeywordArguments("kwargs", pipeline.model.kwargs)}
-                  {pipeline.model.args &&
-                    pipeline.model.args.length > 0 &&
-                    displayArgumentsList("args", pipeline.model.args)}
-                </Columns>
-              </FormGroup>
-            </FormControl>
-            <FormControl>
-              {displayPostprocessorToggleSection(pipelineIndex, pipeline)}
-              <FormGroup sx={{ gap: 2 }}>
-                {pipeline.postprocessors?.map((postprocessor, index) => (
-                  <Paper key={index} variant="outlined" sx={{ padding: 2 }}>
->>>>>>> 10bfcad3
                     <Columns columns={3}>
                       {displayReadonlyFields(
                         "class_name",
@@ -492,7 +439,10 @@
                       {pipeline.model.args.length > 0 &&
                         displayArgumentsList("args", pipeline.model.args)}
                       {Object.keys(pipeline.model.kwargs).length > 0 &&
-                        displayArgumentsList("kwargs", pipeline.model.kwargs)}
+                        displayKeywordArguments(
+                          "kwargs",
+                          pipeline.model.kwargs
+                        )}
                     </Columns>
                   </FormGroup>
                 </FormControl>
