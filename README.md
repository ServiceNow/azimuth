--- conflicted
+++ resolved
@@ -1,6 +1,6 @@
 <p align="center">
   <br>
-  <img width=50% src="docs/docs/_static/logo.svg">
+  <img width=50% src="docs/docs/_static/azimuth_logo_universal_color.png">
   <br>
   <br>
   <a href="https://join.slack.com/t/newworkspace-5wx1461/shared_invite/zt-16x8eqt1h-ho3Hh6ilcN7FpZyLkjr9oA">
@@ -11,12 +11,6 @@
   </a>
   <br>
   <br>
-<<<<<<< HEAD
-  <img width=50% src="docs/docs/_static/azimuth_logo_universal_color.png">
-  <br>
-  <br>
-=======
->>>>>>> d9e48b6c
   Azimuth, an open-source dataset and error analysis tool for text classification, with love from ServiceNow.
 </p>
 
