<<<<<<< HEAD
# Project configuration

This section describes high-level features about the project.

```python
class ProjectConfig(BaseSettings):
    # Name of the current project.
    name: str = Field("New project", env="NAME")
    # Dataset object definition.
    dataset: CustomObject
    # Column names config in dataset
    columns: ColumnConfiguration = ColumnConfiguration()
    # Name of the rejection class.
    rejection_class: Optional[str] = "NO_INTENT"
```

### Name (Mandatory)

Any name can be set for the config. For example, it can represent the name of the dataset
and/or the model. Ex: `AskUbuntu Model v4`.

### Dataset (Mandatory)

This field describes which datasets we are using. Azumuth will load this description at runtime.
For example to load `banking77`, we would assign:

```json
"dataset": {
    "class_name": "datasets.load_dataset",
    "args": [
      "banking77"
    ]
  },
```
To load more complex datasets, please refer to our [Dataset API Contract](../api/dataset.md).

### Columns name

This tells Azimuth which columns from the datasets to read from.
Azimuth requires `text_input` and `label` to be present.

```python
class ColumnConfiguration(BaseModel):
    # Column for the preprocessed text input
    text_input: str = "utterance"
    # Optional Column for the raw text input
    raw_text_input: str = "utterance_raw"
    # Features column for the label
    label: str = "label"
    # Optional column to specify whether an example has failed preprocessing.
    failed_parsing_reason: str = "failed_parsing_reason"
```

### Rejection class

The field `rejection_class` in the config is validated and requires the class to be present in the dataset.
If your dataset doesn't have a "rejection_class" class, set the value to `None`.
=======
# Project Config

The project configuration contains mandatory fields that specify the dataset to load in Azimuth.

=== "Class Definition"

    ```python
    from typing import Optional

    from pydantic import BaseSettings, Field

    from azimuth.config import ColumnConfiguration, CustomObject

    class ProjectConfig(BaseSettings):
        name: str = Field("New project", env="NAME")
        dataset: CustomObject
        columns: ColumnConfiguration = ColumnConfiguration()
        rejection_class: Optional[str] = "REJECTION_CLASS"
    ```

=== "Config Example"

    ```json
    {
      "name": "Banking77 Model v4",
      "dataset": {
        "class_name": "datasets.load_dataset",
        "args": [
          "banking77"
        ]
      },
      "columns": {
        "text_input": "text",
        "label": "target"
      },
      "rejection_class": "NA",
    }
    ```

## Name

:yellow_circle: **Default value**: `New project`

**Environment Variable**: `NAME`

Any name can be set for the config. For example, it can represent the name of the dataset and/or the
model. Ex: `Banking77 Model v4`.

## Dataset

:red_circle: **Mandatory field**

To define which dataset to load in the application, Azimuth
uses [:material-link: Custom Objects](../custom-objects/index.md).

If the dataset is already on HuggingFace, you can use
the [`datasets.load_dataset`](https://huggingface.co/docs/datasets/loading) from HF, as shown in the
example below. If you have your own dataset, you will need to create your own custom object, as
explained in [:material-link: Defining Dataset](../custom-objects/dataset.md).

=== "Custom Object Definition"

    ```python
    from typing import Any, Dict, List, Optional, Union

    from pydantic import BaseModel, Field

    class CustomObject(BaseModel):
        class_name: str = Field(..., title="Class name to load")
        args: List[Union["CustomObject", Any]] = []
        kwargs: Dict[str, Union["CustomObject", Any]] = {}
        remote: Optional[str] = None # (1)
    ```

    1. Absolute path to `class_name`.

=== "Config Example with HF"

    Example to load [`banking77`](https://huggingface.co/datasets/banking77) from HF.

    ```json
    {
      "dataset": {
        "class_name": "datasets.load_dataset",
        "args": [
          "banking77"
        ]
      }
    }
    ```

## Columns

:yellow_circle: **Default value**: `ColumnConfiguration()`

All dataset column names are configurable. The mandatory columns and their descriptions are as
follows:

| Field name | Default   | Description                                                       |
|------------|-----------|-------------------------------------------------------------------|
| `text_input` | `utterance` | The preprocessed utterance.                                       |
| `label`      | `label`     | The class label for the utterance, as type `datasets.ClassLabel`. |

=== "Class Definition"

    ```python
    from pydantic import BaseModel

    class ColumnConfiguration(BaseModel):
        text_input: str = "utterance" # (1)
        raw_text_input: str = "utterance_raw" # (2)
        label: str = "label" # (3)
        failed_parsing_reason: str = "failed_parsing_reason" # (4)
    ```

    1. Column for the text input that will be send to the pipeline.
    2. Optional column for the raw text input (before any pre-processing). Unused at the moment.
    3. Features column for the label
    4. Optional column to specify whether an example has failed preprocessing. Unused at the moment.

=== "Config Example"

    Example to override the default column values.

    ```json
    {
      "columns": {
        "text_input": "text",
        "label": "target"
      }
    }
    ```

## Rejection class

:yellow_circle: **Default value**: `REJECTION_CLASS`

The field `rejection_class` requires the class to be present in the dataset. If your dataset doesn't
have a rejection class, set the value to `null`. More details on the rejection class is available
in [Prediction Outcomes](../../key-concepts/outcomes.md).

--8<-- "includes/abbreviations.md"
>>>>>>> 48341770
<|MERGE_RESOLUTION|>--- conflicted
+++ resolved
@@ -1,62 +1,3 @@
-<<<<<<< HEAD
-# Project configuration
-
-This section describes high-level features about the project.
-
-```python
-class ProjectConfig(BaseSettings):
-    # Name of the current project.
-    name: str = Field("New project", env="NAME")
-    # Dataset object definition.
-    dataset: CustomObject
-    # Column names config in dataset
-    columns: ColumnConfiguration = ColumnConfiguration()
-    # Name of the rejection class.
-    rejection_class: Optional[str] = "NO_INTENT"
-```
-
-### Name (Mandatory)
-
-Any name can be set for the config. For example, it can represent the name of the dataset
-and/or the model. Ex: `AskUbuntu Model v4`.
-
-### Dataset (Mandatory)
-
-This field describes which datasets we are using. Azumuth will load this description at runtime.
-For example to load `banking77`, we would assign:
-
-```json
-"dataset": {
-    "class_name": "datasets.load_dataset",
-    "args": [
-      "banking77"
-    ]
-  },
-```
-To load more complex datasets, please refer to our [Dataset API Contract](../api/dataset.md).
-
-### Columns name
-
-This tells Azimuth which columns from the datasets to read from.
-Azimuth requires `text_input` and `label` to be present.
-
-```python
-class ColumnConfiguration(BaseModel):
-    # Column for the preprocessed text input
-    text_input: str = "utterance"
-    # Optional Column for the raw text input
-    raw_text_input: str = "utterance_raw"
-    # Features column for the label
-    label: str = "label"
-    # Optional column to specify whether an example has failed preprocessing.
-    failed_parsing_reason: str = "failed_parsing_reason"
-```
-
-### Rejection class
-
-The field `rejection_class` in the config is validated and requires the class to be present in the dataset.
-If your dataset doesn't have a "rejection_class" class, set the value to `None`.
-=======
 # Project Config
 
 The project configuration contains mandatory fields that specify the dataset to load in Azimuth.
@@ -198,5 +139,4 @@
 have a rejection class, set the value to `null`. More details on the rejection class is available
 in [Prediction Outcomes](../../key-concepts/outcomes.md).
 
---8<-- "includes/abbreviations.md"
->>>>>>> 48341770
+--8<-- "includes/abbreviations.md"