# Model Contract Config

Fields from this scope defines how Azimuth interacts with the ML pipelines and the metrics.

<<<<<<< HEAD
```python
class ModelContractConfig:
    # Which model_contract the application is using.
    model_contract: SupportedModelContract
    # Model object definition.
    pipelines: Optional[List[PipelineDefinition]] = None
    # Uncertainty configuration
    uncertainty: UncertaintyOptions = UncertaintyOptions()
    # Layer name where to calculate the gradients, normally the word embeddings layer.
    saliency_layer: Optional[str] = None
    # Custom HuggingFace metrics
    metrics: Dict[str, MetricDefinition] = ...
```

### Model Contract (Mandatory)

For now, we expect everyone will likely use one of either `hf_text_classification` or
`custom_text_classification`. See our [API Contract](../api/pipeline.md) for more information.

- `hf_text_classification` supports PyTorch classifier models (feedforward neural networks).
    - An example is provided in the repo under `config/examples/banking77`.
- `custom_text_classification` supports any other type of models (Tensorflow, Jax, sklearn).
    - Saliency values are not available with this contract, as the model uses a sentence embedding.

In the future, when supporting new ML tasks, such as AI Search or vision tasks, this field will
support additional values to accommodate different data and model types.

### Pipelines
=======
=== "Class Definition"

    ```python
    from typing import Dict, List, Optional
>>>>>>> 48341770

    from azimuth.config import MetricDefinition, PipelineDefinition,
        UncertaintyOptions
    from azimuth.types.general.modules import SupportedModelContract


    class ModelContractConfig:
        model_contract: SupportedModelContract = SupportedModelContract.hf_text_classification # (1)
        pipelines: Optional[List[PipelineDefinition]] = None # (2)
        uncertainty: UncertaintyOptions = UncertaintyOptions() # (3)
        saliency_layer: Optional[str] = None # (4)
        metrics: Dict[str, MetricDefinition] = { # (5)
            "Precision": MetricDefinition(
                class_name="datasets.load_metric",
                kwargs={"path": "precision"},
                additional_kwargs={"average": "weighted"},
            ),
            "Recall": MetricDefinition(
                class_name="datasets.load_metric",
                kwargs={"path": "recall"},
                additional_kwargs={"average": "weighted"},
            ),
        }
    ```

    1. `model_contract` needs to be chosen based on the model type.
    2. List of pipelines. Can also be set to `null` to launch Azimuth with a dataset only.
    3. Enable uncertainty quantification.
    4. Layer name where to calculate the gradients, normally the word embeddings layer.
       Only available for Pytorch models.
    5. HuggingFace Metrics.

=== "Config Example"

    ```json
    {
      "model_contract": "hf_text_classification",
      "pipelines": [
        {
          "model": {
            "class_name": "loading_resources.load_hf_text_classif_pipeline",
            "remote": "/azimuth_shr",
            "kwargs": {
              "ckpt_path": "distilbert-base-uncased-finetuned-sst-2-english"
            }
          }
        }
      ]
    }
    ```

## Model Contract

:orange_circle: **Mandatory field** with an ML pipeline.

**Default value**: `hf_text_classification`

The model contract will be determined based on the model type. More details on what model contract
to select based on the model is available
in [:material-link: Define a Model](../custom-objects/model.md).

* `hf_text_classification` supports `transformers.Pipeline` from HF. Examples are provided in the
  repo under `config/examples`.
* `custom_text_classification` supports any `Callable` and is more generic. Some features from
  Azimuth will be unavailable, such as saliency maps.
* `file_based_text_classification` supports reading the predictions from a file. A lot of features
  from Azimuth will be unavailable, such as behavioral testing and saliency maps.

## Pipelines

:orange_circle: **Mandatory field** with an ML pipeline.

**Default value**: `None`

In Azimuth, we define an ML pipeline as the combination of a model and postprocessors. This field
accepts a list, since multiple pipelines can be loaded in Azimuth. If set to `null`, Azimuth will be
launched without any pipeline.

=== "Pipeline Definition"

    ```python
    from typing import List, Optional, Union

    from pydantic import BaseSettings, Field

    from azimuth.config import CustomObject, TemperatureScaling, ThresholdConfig


    class PipelineDefinition(BaseSettings):
        name: str # (1)
        model: CustomObject # (2)
        postprocessors: Optional[List[ # (3)
            Union[TemperatureScaling, ThresholdConfig, CustomObject]]] = Field(
            [
                TemperatureScaling(temperature=1.0),
                ThresholdConfig(threshold=0.5),
            ]
        )
    ```

    1. Add a name to the pipeline to easily recognize it from the webapp.
    Ex: `distilbert-base-uncased-th-0.9`
    2. Azimuth offers a helper function for HF pipelines. See the config example.
    3. The default postprocessors in Azimuth is a temperature of 1 and a threshold of 0.5. They
    can be changed (Ex: `postprocessors: [{"temperature": 3}]`), disabled (`postprocessors: null`),
    or replaced with new ones defined with custom objects.

=== "Config Example"

    If using a `transformers.Pipeline` from HF, the configuration below should work.

    ```json
    {
      "pipelines": [
        {
          "name": "distilbert-base-uncased-th-0.9"
          "model": {
            "class_name": "loading_resources.load_hf_text_classif_pipeline",
            "remote": "/azimuth_shr",
            "kwargs": {
              "ckpt_path": "distilbert-base-uncased-finetuned-sst-2-english"
            }
          "postprocessors": [
            {
              "threshold": 0.9
            }
          ]
        }
      ]
    }
    ```

=== "No Pipelines"

    This will launch Azimuth without any pipelines. Dataset Analysis is still available.

    ```json
    {
      "pipelines": null
    }
    ```

Both the model and the postprocessors are defined with [:material-link: **Custom
Objects**](index.md).

* **`model`** allows to define a model. The model can be a HuggingFace pipeline, or any callable.
  The model can even include its own
  post-processing. [:material-link: Defining a Model](../custom-objects/model.md)
  details how to do that with custom objects.
* **`postprocessors`** defines the postprocessors. Azimuth offers some default values for
  temperature scaling and thresholding. Users can also provide their own postprocessor functions, or
  disabled them (`postprocessors: null`).
  [:material-link: Defining Postprocessors](../custom-objects/postprocessors.md) details the
  different use cases.

!!! tip

    Beginner users should aim to use Azimuth's default supported `postprocessors`: temperature
    scaling and thresholding. We provide shortcuts to override the default values.
    Ex: `{"postprocessors": [{"temperature": 3, "threshold": 0.9}]}`. You can also use environment
    variable `TEMP` and `TH`. Ex: `TH=0.6`.

## Uncertainty

:blue_circle: **Default value**: `UncertaintyOptions()`

Azimuth has some simple uncertainty estimation capabilities. By default, they are disabled given
that it can be computationally expensive.

On any model, we can provide the entropy of the predictions which is an approximation of the
predictive uncertainty. In addition, we can tag high epistemic items above a threshold. More
information on how we compute uncertainty is available
in [:material-link: Uncertainty Estimation](../../key-concepts/uncertainty.md).

=== "Class Definition"

    ```python

    from pydantic import BaseModel


    class UncertaintyOptions(BaseModel):
        iterations: int = 1  # (1)
        high_epistemic_threshold: float = 0.1  # (2)
    ```

    1. Number of MC sampling to do. The default is 1, which disables BMA.
    2. Threshold to determine high epistemic items.

=== "Config Example"

    ```json
    {
      "uncertainty": {
        "iterations": 20
      }
    }
    ```

## Saliency Layer

:yellow_circle: **Default value**: `None`

If using a Pytorch model, [:material-link: Saliency Maps](../../key-concepts/saliency.md) can be
available. Specify the name of the embedding layer on which to compute them.

Example: `distilbert.embeddings.word_embeddings`.

## Metrics

:blue_circle: **Default value**: Precision and Recall. See in the config example below.

By default, Azimuth will compute Precision and Recall on the dataset. `metrics` leverages custom
objects, with an additional field which allow defining `kwargs`
to be sent to the metric `compute()` function.

You can add metrics available from
the [HuggingFace Metric Hub](https://github.com/huggingface/datasets/tree/master/metrics), or create
your own, as detailed in [:material-link: Defining Metrics](../custom-objects/metric.md)
.

=== "Metric Definition"

    ```python
    from typing import Dict

    from pydantic import Field

    from azimuth.config import CustomObject


    class MetricDefinition(CustomObject):
        additional_kwargs: Dict = Field(
            default_factory=dict,
            title="Additional kwargs",
            description="Keyword arguments supplied to `compute`",
        )
    ```

=== "Config Example"

    These are the default values. This example shows how this could be adapted to other metrics.

    ```json
    {
      "metrics": {
        "Precision": {
          "class_name": "datasets.load_metric",
          "kwargs": {
            "path": "precision"
          },
          "additional_kwargs": {
            "average": "weighted"
          }
        },
        "Recall": {
          "class_name": "datasets.load_metric",
          "kwargs": {
            "path": "recall"
          },
          "additional_kwargs": {
            "average": "weighted"
          }
        }
      }
    }
    ```

--8<-- "includes/abbreviations.md"<|MERGE_RESOLUTION|>--- conflicted
+++ resolved
@@ -2,41 +2,10 @@
 
 Fields from this scope defines how Azimuth interacts with the ML pipelines and the metrics.
 
-<<<<<<< HEAD
-```python
-class ModelContractConfig:
-    # Which model_contract the application is using.
-    model_contract: SupportedModelContract
-    # Model object definition.
-    pipelines: Optional[List[PipelineDefinition]] = None
-    # Uncertainty configuration
-    uncertainty: UncertaintyOptions = UncertaintyOptions()
-    # Layer name where to calculate the gradients, normally the word embeddings layer.
-    saliency_layer: Optional[str] = None
-    # Custom HuggingFace metrics
-    metrics: Dict[str, MetricDefinition] = ...
-```
-
-### Model Contract (Mandatory)
-
-For now, we expect everyone will likely use one of either `hf_text_classification` or
-`custom_text_classification`. See our [API Contract](../api/pipeline.md) for more information.
-
-- `hf_text_classification` supports PyTorch classifier models (feedforward neural networks).
-    - An example is provided in the repo under `config/examples/banking77`.
-- `custom_text_classification` supports any other type of models (Tensorflow, Jax, sklearn).
-    - Saliency values are not available with this contract, as the model uses a sentence embedding.
-
-In the future, when supporting new ML tasks, such as AI Search or vision tasks, this field will
-support additional values to accommodate different data and model types.
-
-### Pipelines
-=======
 === "Class Definition"
 
     ```python
     from typing import Dict, List, Optional
->>>>>>> 48341770
 
     from azimuth.config import MetricDefinition, PipelineDefinition,
         UncertaintyOptions
