# Smart Tags

When Azimuth is launched, smart tags are computed automatically (or loaded from the cache)
on all utterances, on both training and evaluation sets.

Conceptually, smart tags are
**meta-data on the utterance and/or its prediction**. They help to narrow down data samples to
identify those that may require **further action and investigation**. Different families of smart
tags exist, based on the different types of analyses that Azimuth provides.

!!! tip

    Read the [:material-link: key concepts introduction](index.md) to get a general understanding of how smart tags can be used.

The current list of supported smart tags is detailed below.

## Syntactic Information

[:material-link: Syntax Analysis](syntax-analysis.md) gives more details on how the syntactic
information is computed.

* `multiple_sentences`: The number of sentences is above 1. All other syntactic smart tags will be
  disabled when this is the case.
* `long_sentence`: The number of tokens is above 15.
* `short_sentence`: The number of tokens is less than or equal to 3.
* `missing_subj`: The sentence is missing a subject.
* `missing_verb`: The sentence is missing a verb.
* `missing_obj`: The sentence is missing an object.

## Potential Outliers Detection

[:material-link: Similarity Analysis](similarity.md) provides more information on how similarity is
computed.

<<<<<<< HEAD
* `conflicting_neighbors_train`: The utterance has very few (or no) neighbors from the same class
  in the training set.
* `conflicting_neighbors_eval`: The utterance has very few (or no) neighbors from the same class in
  the evaluation set.
* `no_close_train`: The closest utterance in the training set has a similarity below 0.5.
* `no_close_eval`: The closest utterance in the evaluation set has a similarity below 0.5.
=======
* `few_similar_train`: The utterance has very few similar utterances from the same class in the
  training set.
* `few_similar_eval`: The utterance has very few similar utterances from the same class in the
  evaluation set.
* `no_close_train`: The closest utterance in the training set has a cosine similarity below a
  threshold (default = 0.5).
* `no_close_eval`: The closest utterance in the evaluation set has a cosine similarity below a
  threshold (default = 0.5).
>>>>>>> fa83cdd1

[:material-link: Uncertainty Quantification](uncertainty.md) provides more details on how the
uncertainty is estimated.

* `high_epistemic_uncertainty`: If an uncertainty config was defined, this tag will highlight
  predictions with high epistemic uncertainty.

## Behavioral Testing

[:material-link: Behavioral Testing](behavioral-testing.md) lists all the tests that are executed.

* `failed_fuzzy_matching`: At least one fuzzy matching test failed.
* `failed_punctuation`: At least one punctuation test failed.

## Almost Correct

These smart tags do not come from a particular analysis. They are computed based on the predictions
and the labels.

* `correct_top_3`: The top 1 prediction is not the right one, but the right one is in the top 3.
* `correct_low_conf`: The top 1 prediction was the right one, but its confidence is below the
  threshold, and thus the rejection class was predicted.<|MERGE_RESOLUTION|>--- conflicted
+++ resolved
@@ -32,23 +32,14 @@
 [:material-link: Similarity Analysis](similarity.md) provides more information on how similarity is
 computed.
 
-<<<<<<< HEAD
 * `conflicting_neighbors_train`: The utterance has very few (or no) neighbors from the same class
   in the training set.
 * `conflicting_neighbors_eval`: The utterance has very few (or no) neighbors from the same class in
   the evaluation set.
-* `no_close_train`: The closest utterance in the training set has a similarity below 0.5.
-* `no_close_eval`: The closest utterance in the evaluation set has a similarity below 0.5.
-=======
-* `few_similar_train`: The utterance has very few similar utterances from the same class in the
-  training set.
-* `few_similar_eval`: The utterance has very few similar utterances from the same class in the
-  evaluation set.
 * `no_close_train`: The closest utterance in the training set has a cosine similarity below a
   threshold (default = 0.5).
 * `no_close_eval`: The closest utterance in the evaluation set has a cosine similarity below a
   threshold (default = 0.5).
->>>>>>> fa83cdd1
 
 [:material-link: Uncertainty Quantification](uncertainty.md) provides more details on how the
 uncertainty is estimated.
