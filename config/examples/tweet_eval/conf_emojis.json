--- conflicted
+++ resolved
@@ -11,11 +11,6 @@
     "text_input": "text",
     "label": "label"
   },
-<<<<<<< HEAD
-  "rejection_class": null
-=======
   "rejection_class": null,
-  "model_contract": "hf_text_classification",
   "pipelines": null
->>>>>>> 99dde774
 }