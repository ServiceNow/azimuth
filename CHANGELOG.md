--- conflicted
+++ resolved
@@ -11,11 +11,8 @@
 ## [Not released]
 
 ### Added
-<<<<<<< HEAD
+- New class analysis section, with class overlap detection. More details are available in the User Guide and in the Key Concepts.
 - Pipeline pre/post-processing steps breakdown in the utterance detail page.
-=======
-- New class analysis section, with class overlap detection. More details are available in the User Guide and in the Key Concepts.
->>>>>>> 41115355
 
 ### Changed
 - The default port for the front end will now be 3000, the React default, instead of 3005.
