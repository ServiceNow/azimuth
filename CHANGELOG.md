--- conflicted
+++ resolved
@@ -11,13 +11,9 @@
 ## [Not released]
 
 ### Added
-<<<<<<< HEAD
-Added a new page to compare different pipelines in the performance analysis table.
 - New field in the config to block changes to the config when the app is launched.
-=======
 - Added new class imbalance warnings
 - Added a new page to compare different pipelines in the performance analysis table.
->>>>>>> fae6e86d
 
 ### Changed
 - Added a proposed action: `merge_classes`, and rename `consider_new_class` to `define_new_class`.
