--- conflicted
+++ resolved
@@ -23,10 +23,7 @@
 ### Fixed
 - Fixed utterances table poorly showing ids greater than 9999.
 - Fixed filtering aggregation modules without post-processing.
-<<<<<<< HEAD
 - Fixed high_epistemic_uncertainty smart tag which wasn't showing in the UI.
-=======
 - Fixed crash when hitting `See more` until over 100 rows in Performance Analysis table.
->>>>>>> 68c9bf85
 
 ### Security