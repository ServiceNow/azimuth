--- conflicted
+++ resolved
@@ -11,19 +11,8 @@
 ## [Not released]
 
 ### Added
-<<<<<<< HEAD
-=======
-- A new toggle switch "Normalize" in the confusion matrix page.
-- Possibility to hide columns from the Performance Analysis table.
-- Smart tag families to group similar smart tags.
-- F1 as metric by default.
-- A one line description on each section of the application with icon navigation to documentation section.
-- Visual bars to the cells of the Performance Analysis table.
->>>>>>> 0df14df1
 
 ### Changed
-- Show 20 similar utterances instead of 10 in the Utterance Detail page.
-
 
 ### Deprecated/Breaking Changes
 
