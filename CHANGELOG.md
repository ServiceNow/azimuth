# Changelog

All notable changes to this project will be documented in this file.

The format is based on [Keep a Changelog](https://keepachangelog.com/en/1.0.0/), and this project
adheres to [Semantic Versioning](https://semver.org/spec/v2.0.0.html).

Released changes are shown in the
[documentation release notes](docs/docs/getting-started/changelog.md).

## [Not released]

### Added
<<<<<<< HEAD
- Added new class imbalance warnings
=======
Added a new page to compare different pipelines in the performance analysis table.
>>>>>>> f3020ef9

### Changed
- Added a proposed action: `merge_classes`, and rename `consider_new_class` to `define_new_class`.
- The order of the classes in the confusion matrix is now smarter: classes where the model gets similarly confused will be closer to one another. The rejection class is always the last row/column in the confusion matrix. A toggle allows the user to keep the original order from the dataset if preferred.

### Deprecated/Breaking Changes

### Removed

### Fixed

### Security<|MERGE_RESOLUTION|>--- conflicted
+++ resolved
@@ -11,11 +11,8 @@
 ## [Not released]
 
 ### Added
-<<<<<<< HEAD
 - Added new class imbalance warnings
-=======
-Added a new page to compare different pipelines in the performance analysis table.
->>>>>>> f3020ef9
+- Added a new page to compare different pipelines in the performance analysis table.
 
 ### Changed
 - Added a proposed action: `merge_classes`, and rename `consider_new_class` to `define_new_class`.
