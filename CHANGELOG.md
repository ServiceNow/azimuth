# Changelog

All notable changes to this project will be documented in this file.

The format is based on [Keep a Changelog](https://keepachangelog.com/en/1.0.0/), and this project
adheres to [Semantic Versioning](https://semver.org/spec/v2.0.0.html).

## [Not released]

### Added
<<<<<<< HEAD
- Ability to get predictions without postprocessing in the exploration space. (Only back end for
  now)
=======
- New Smart Tags `pipeline_disagreement` and `incorrect_for_all_pipelines` as a first step for pipeline comparison.
>>>>>>> d7c54d55
- Links on top words to filter utterances that contain it.

### Changed

### Deprecated/Breaking Changes


### Removed

### Fixed

### Security

Released changes are shown in the
[documentation release notes](docs/getting-started/release-notes.md).<|MERGE_RESOLUTION|>--- conflicted
+++ resolved
@@ -8,12 +8,9 @@
 ## [Not released]
 
 ### Added
-<<<<<<< HEAD
 - Ability to get predictions without postprocessing in the exploration space. (Only back end for
   now)
-=======
 - New Smart Tags `pipeline_disagreement` and `incorrect_for_all_pipelines` as a first step for pipeline comparison.
->>>>>>> d7c54d55
 - Links on top words to filter utterances that contain it.
 
 ### Changed
