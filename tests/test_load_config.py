--- conflicted
+++ resolved
@@ -98,16 +98,11 @@
     # More duplicates
     with pytest.raises(ValidationError):
         cfg = AzimuthConfig(
-<<<<<<< HEAD
-            **{
-                **DEFAULT_CONFIG,
-                **{
-                    "pipelines": [
-                        {"name": "Pipeline_1", "model": {"class_name": "model1"}},
-                        {"model": {"class_name": "model2"}},
-                    ],
-                },
-            }
+            **MINIMAL_CONFIG,
+            pipelines=[
+                {"name": "Pipeline_1", "model": {"class_name": "model1"}},
+                {"model": {"class_name": "model2"}},
+            ],
         )
 
 
@@ -115,7 +110,7 @@
     subj_tags_potatoes = ["russet", "yukon_gold"]
     cfg = AzimuthConfig(
         **{
-            **DEFAULT_CONFIG,
+            **MINIMAL_CONFIG,
             **{"language": "fr", "syntax": {"subj_tags": subj_tags_potatoes}},
         }
     )
@@ -139,12 +134,4 @@
     assert (
         cfg.behavioral_testing.neutral_token.prefix_list
         == config_defaults_per_language[SupportedLanguage.fr].prefix_list
-    ), "Config did not take default French value for prefix list (neutral tokens)"
-=======
-            **MINIMAL_CONFIG,
-            pipelines=[
-                {"name": "Pipeline_1", "model": {"class_name": "model1"}},
-                {"model": {"class_name": "model2"}},
-            ],
-        )
->>>>>>> b352ae08
+    ), "Config did not take default French value for prefix list (neutral tokens)"