--- conflicted
+++ resolved
@@ -23,22 +23,12 @@
 from azimuth.types.outcomes import OutcomeName, OutcomeResponse
 from azimuth.types.tag import (
     ALL_DATA_ACTION_FILTERS,
-    ALL_SMART_TAG_FILTERS,
-    DataAction,
-    SmartTag,
-)
-<<<<<<< HEAD
-from azimuth.types.outcomes import OutcomeName
-from azimuth.types.tag import (
-    ALL_DATA_ACTIONS,
     ALL_SMART_TAGS,
     SMART_TAGS_FAMILY_MAPPING,
     DataAction,
     SmartTag,
 )
-=======
 from tests.utils import save_outcomes, save_predictions
->>>>>>> 7c0fd003
 
 
 def test_metrics(tiny_text_config):
@@ -263,21 +253,8 @@
     assert len(label_metrics) == num_classes
 
     smart_tag_metrics = result.metrics_per_filter.smart_tag
-<<<<<<< HEAD
-    assert all(
-        sum([mf_v.utterance_count for mf_v in family_tags]) == ds_len
-        for family_tags in smart_tag_metrics.values()
-    )
-    assert len(smart_tag_metrics) == len(SMART_TAGS_FAMILY_MAPPING)
-    # We have FAMILY times NO_SMART_TAG + all smart tags
-    assert (
-        sum(len(smt) for smt in smart_tag_metrics.values())
-        == len(ALL_SMART_TAGS) + len(SMART_TAGS_FAMILY_MAPPING) - 1
-    )
-=======
     assert sum([mf_v.utterance_count for mf_v in smart_tag_metrics]) == ds_len
-    assert len(smart_tag_metrics) == len(ALL_SMART_TAG_FILTERS)
->>>>>>> 7c0fd003
+    assert len(smart_tag_metrics) == len(ALL_SMART_TAGS) + len(SMART_TAGS_FAMILY_MAPPING) - 1
 
     data_action_metrics = result.metrics_per_filter.data_action
     assert sum([mf_v.utterance_count for mf_v in data_action_metrics]) == ds_len
