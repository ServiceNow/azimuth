--- conflicted
+++ resolved
@@ -57,23 +57,16 @@
         and dataset_split.num_rows != 0
     ):
         dataset_split = dataset_split.filter(lambda x: x[config.columns.label] in filters.label)
-<<<<<<< HEAD
-    if filters.utterance is not None and config.columns.text_input in dataset_split.column_names:
-        by = clean_utterance(filters.utterance)
-        dataset_split = dataset_split.filter(
-            lambda x: by in clean_utterance(x[config.columns.text_input])
-        )
-    if len(filters.prediction) > 0:
-=======
     if (
         filters.utterance is not None
         and config.columns.text_input in dataset_split.column_names
         and dataset_split.num_rows != 0
     ):
-        by = filters.utterance.lower()
-        dataset_split = dataset_split.filter(lambda x: by in x[config.columns.text_input].lower())
+        by = clean_utterance(filters.utterance)
+        dataset_split = dataset_split.filter(
+            lambda x: by in clean_utterance(x[config.columns.text_input])
+        )
     if len(filters.prediction) > 0 and dataset_split.num_rows != 0:
->>>>>>> b352ae08
         prediction_column = (
             DatasetColumn.model_predictions
             if without_postprocessing
