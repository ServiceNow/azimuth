--- conflicted
+++ resolved
@@ -68,12 +68,7 @@
         """
         dm = self.get_dataset_split_manager()
         ds = assert_not_none(self.get_dataset_split())
-<<<<<<< HEAD
-        labels = ds["label"]
-=======
-        postprocessed_predictions = self._get_postprocessed_predictions()
         labels = ds[self.config.columns.label]
->>>>>>> 2bf336a2
 
         model_predictions = self._get_predictions(without_postprocessing=True)
         model_outcomes: List[OutcomeName] = [
